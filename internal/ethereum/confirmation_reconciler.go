// Copyright © 2025 Kaleido, Inc.
//
// SPDX-License-Identifier: Apache-2.0
//
// Licensed under the Apache License, Version 2.0 (the "License");
// you may not use this file except in compliance with the License.
// You may obtain a copy of the License at
//
//     http://www.apache.org/licenses/LICENSE-2.0
//
// Unless required by applicable law or agreed to in writing, software
// distributed under the License is distributed on an "AS IS" BASIS,
// WITHOUT WARRANTIES OR CONDITIONS OF ANY KIND, either express or implied.
// See the License for the specific language governing permissions and
// limitations under the License.

<<<<<<< HEAD
// Package ethereum implements confirmation reconciliation for Ethereum transactions.
//
=======
>>>>>>> 885471d2
// The confirmation reconciler manages transaction confirmation queues by:
// - Copying blocks from the canonical chain and the existing confirmation queue
// - Detecting blockchain forks and rebuilding confirmation queues when necessary
// - Filling gaps in confirmation queues by fetching missing blocks
// - Determining when transactions have reached the target confirmation count
package ethereum

import (
	"context"

	"github.com/hyperledger/firefly-common/pkg/fftypes"
	"github.com/hyperledger/firefly-common/pkg/i18n"
	"github.com/hyperledger/firefly-common/pkg/log"
	"github.com/hyperledger/firefly-evmconnect/internal/msgs"
	"github.com/hyperledger/firefly-transaction-manager/pkg/ffcapi"
)

// reconcileConfirmationsForTransaction reconciles the confirmation queue for a transaction
func (bl *blockListener) reconcileConfirmationsForTransaction(ctx context.Context, txHash string, existingConfirmations []*ffcapi.MinimalBlockInfo, targetConfirmationCount uint64) (*ffcapi.ConfirmationMapUpdateResult, error) {
	// Initialize the result with existing confirmations
	reconcileResult := &ffcapi.ConfirmationMapUpdateResult{
		Confirmations:           existingConfirmations,
		NewFork:                 false,
		Confirmed:               false,
		TargetConfirmationCount: targetConfirmationCount,
	}

	// Fetch the block containing the transaction
	txBlockInfo, err := bl.getBlockInfoContainsTxHash(ctx, txHash)
	if err != nil {
		log.L(ctx).Errorf("Failed to fetch block info using tx hash %s: %v", txHash, err)
		return nil, err
	}

	if txBlockInfo == nil {
		log.L(ctx).Debugf("Transaction %s not found in any block", txHash)
		return reconcileResult, nil
	}

	return bl.compareAndUpdateConfirmationQueue(ctx, reconcileResult, txBlockInfo, targetConfirmationCount)
}

// compareAndUpdateConfirmationQueue orchestrates the confirmation reconciliation process.
// It builds new confirmations from the canonical chain and fills gaps in the confirmation queue.
func (bl *blockListener) compareAndUpdateConfirmationQueue(ctx context.Context, reconcileResult *ffcapi.ConfirmationMapUpdateResult, txBlockInfo *ffcapi.MinimalBlockInfo, targetConfirmationCount uint64) (*ffcapi.ConfirmationMapUpdateResult, error) {
	var err error
	// Build new confirmations from the canonical chain and get existing confirmations
	newConfirmationsWithoutTxBlock, existingConfirmations, returnResult := bl.buildConfirmationQueueUsingCanonicalChain(ctx, reconcileResult, txBlockInfo, targetConfirmationCount)
	if returnResult {
		return reconcileResult, nil
	}

	// Validate existing confirmations and fill gaps in the confirmation queue
	var confirmations []*ffcapi.MinimalBlockInfo
	var newFork bool
	confirmations, newFork, err = bl.checkAndFillInGap(ctx, newConfirmationsWithoutTxBlock, existingConfirmations, txBlockInfo, targetConfirmationCount)
	if err != nil {
		return reconcileResult, err
	}
	reconcileResult.NewFork = newFork
	reconcileResult.Confirmations = confirmations
	return reconcileResult, err
}

// buildConfirmationQueueUsingCanonicalChain builds the confirmation queue using the in-memory canonical chain.
// It does not modify the canonical chain itself, only reads from it.
// This function holds a read lock on the canonical chain, so it should not make long-running queries.
func (bl *blockListener) buildConfirmationQueueUsingCanonicalChain(ctx context.Context, reconcileResult *ffcapi.ConfirmationMapUpdateResult, txBlockInfo *ffcapi.MinimalBlockInfo, targetConfirmationCount uint64) (newConfirmationsWithoutTxBlock []*ffcapi.MinimalBlockInfo, existingConfirmations []*ffcapi.MinimalBlockInfo, returnResult bool) {
	bl.mux.RLock()
	defer bl.mux.RUnlock()
	txBlockNumber := txBlockInfo.BlockNumber.Uint64()
	targetBlockNumber := txBlockInfo.BlockNumber.Uint64() + targetConfirmationCount

	// Check if the canonical chain has caught up to the transaction block
	chainTail := bl.canonicalChain.Back().Value.(*ffcapi.MinimalBlockInfo)
	if chainTail == nil || chainTail.BlockNumber.Uint64() < txBlockNumber {
		log.L(ctx).Debugf("Canonical chain is waiting for the transaction block %d to be indexed", txBlockNumber)
		return nil, nil, true
	}

	// Initialize confirmation map and get existing confirmations
	existingConfirmations = bl.initializeConfirmationMap(reconcileResult, txBlockInfo)

	// Special case: if targetConfirmationCount is 0, transaction is immediately confirmed
	if targetConfirmationCount == 0 {
		reconcileResult.Confirmed = true
		reconcileResult.Confirmations = []*ffcapi.MinimalBlockInfo{txBlockInfo}
		return nil, existingConfirmations, true
	}

	// Build new confirmations from blocks after the transaction block

	newConfirmationsWithoutTxBlock = []*ffcapi.MinimalBlockInfo{}
	currentBlock := bl.canonicalChain.Front()
	for currentBlock != nil {
		currentBlockInfo := currentBlock.Value.(*ffcapi.MinimalBlockInfo)

		// If we've reached the target confirmation count, mark as confirmed
		if currentBlockInfo.BlockNumber.Uint64() > targetBlockNumber {
			reconcileResult.Confirmed = true
			break
		}

		// Skip blocks at or before the transaction block
		if currentBlockInfo.BlockNumber.Uint64() <= txBlockNumber {
			currentBlock = currentBlock.Next()
			continue
		}

		// Add blocks after the transaction block to confirmations
		newConfirmationsWithoutTxBlock = append(newConfirmationsWithoutTxBlock, &ffcapi.MinimalBlockInfo{
			BlockHash:   currentBlockInfo.BlockHash,
			BlockNumber: fftypes.FFuint64(currentBlockInfo.BlockNumber.Uint64()),
			ParentHash:  currentBlockInfo.ParentHash,
		})
		currentBlock = currentBlock.Next()
	}
	return newConfirmationsWithoutTxBlock, existingConfirmations, false
}

// initializeConfirmationMap initializes the confirmation map with the transaction block
// and validates existing confirmations against the current transaction block.
// Returns existing confirmations if valid, or nil if a fork is detected.
func (bl *blockListener) initializeConfirmationMap(reconcileResult *ffcapi.ConfirmationMapUpdateResult, txBlockInfo *ffcapi.MinimalBlockInfo) []*ffcapi.MinimalBlockInfo {
	// If no existing confirmations, initialize with the transaction block
	if len(reconcileResult.Confirmations) == 0 {
		reconcileResult.Confirmations = []*ffcapi.MinimalBlockInfo{txBlockInfo}
		return nil
	}

	// Validate existing confirmations against the current transaction block
	existingQueue := reconcileResult.Confirmations
	if len(existingQueue) > 0 {
		existingTxBlock := existingQueue[0]
		if !existingTxBlock.Equal(txBlockInfo) {
			// Transaction block mismatch indicates a fork - rebuild confirmation queue
			reconcileResult.NewFork = true
			reconcileResult.Confirmations = []*ffcapi.MinimalBlockInfo{txBlockInfo}
			return nil
		}
	}

	return existingQueue
}

// checkAndFillInGap validates existing confirmations, detects forks, and fills gaps
// in the confirmation queue using existing confirmations or fetching missing blocks from the blockchain.
// It ensures the confirmation chain is valid and connected to the transaction block.
func (bl *blockListener) checkAndFillInGap(ctx context.Context, newConfirmationsWithoutTxBlock []*ffcapi.MinimalBlockInfo, existingConfirmations []*ffcapi.MinimalBlockInfo, txBlockInfo *ffcapi.MinimalBlockInfo, targetConfirmationCount uint64) ([]*ffcapi.MinimalBlockInfo, bool, error) {
	var hasNewFork bool

	// Detect forks by comparing new confirmations with existing ones
	for _, confirmation := range newConfirmationsWithoutTxBlock {
		for _, existingConfirmation := range existingConfirmations {
			if confirmation.BlockNumber.Uint64() == existingConfirmation.BlockNumber.Uint64() && !confirmation.Equal(existingConfirmation) {
				hasNewFork = true
				break
			}
		}
		if hasNewFork {
			break
		}
	}

	// Determine the range of blocks to validate and fill gaps
	blockNumberToReach := txBlockInfo.BlockNumber.Uint64() + targetConfirmationCount
	var lastValidatedBlock *ffcapi.MinimalBlockInfo
	if len(newConfirmationsWithoutTxBlock) > 0 {
		// Start from the block before the first new confirmation
		blockNumberToReach = newConfirmationsWithoutTxBlock[0].BlockNumber.Uint64() - 1
		lastValidatedBlock = newConfirmationsWithoutTxBlock[0]
	}

	// Fill gaps by validating blocks from target down to transaction block
	for i := blockNumberToReach; i > txBlockInfo.BlockNumber.Uint64(); i-- {
		fetchedFromExistingQueue := false

		// First, try to use existing confirmations if they match
		if lastValidatedBlock != nil {
			for _, confirmation := range existingConfirmations {
				if confirmation.BlockNumber.Uint64() == i {
					if confirmation.IsParentOf(lastValidatedBlock) {
						// Valid existing confirmation - prepend to queue
						newConfirmationsWithoutTxBlock = append([]*ffcapi.MinimalBlockInfo{confirmation}, newConfirmationsWithoutTxBlock...)
						lastValidatedBlock = confirmation
						fetchedFromExistingQueue = true
						break
					}
					// Block number matches but parent relationship is invalid - fork detected
					hasNewFork = true
				}
			}
		}

		if fetchedFromExistingQueue {
			continue
		}

		// Fetch block from blockchain if not found in existing confirmations
		freshBlockInfo, _, err := bl.getBlockInfoByNumber(ctx, i, false, "", "")
		if err != nil {
			return nil, hasNewFork, err
		}
		if freshBlockInfo == nil {
			return nil, hasNewFork, i18n.NewError(ctx, msgs.MsgBlockNotAvailable)
		}

		fetchedBlock := &ffcapi.MinimalBlockInfo{
			BlockNumber: fftypes.FFuint64(freshBlockInfo.Number.BigInt().Uint64()),
			BlockHash:   freshBlockInfo.Hash.String(),
			ParentHash:  freshBlockInfo.ParentHash.String(),
		}

		// Validate parent-child relationship
		if lastValidatedBlock != nil && !fetchedBlock.IsParentOf(lastValidatedBlock) {
			return nil, hasNewFork, i18n.NewError(ctx, msgs.MsgFailedToBuildConfirmationQueue)
		}

		// Prepend fetched block to confirmation queue
		newConfirmationsWithoutTxBlock = append([]*ffcapi.MinimalBlockInfo{fetchedBlock}, newConfirmationsWithoutTxBlock...)
		lastValidatedBlock = fetchedBlock
	}

	// Final validation: ensure the confirmation chain connects to the transaction block
	if len(newConfirmationsWithoutTxBlock) > 0 && !txBlockInfo.IsParentOf(newConfirmationsWithoutTxBlock[0]) {
		return nil, hasNewFork, i18n.NewError(ctx, msgs.MsgFailedToBuildConfirmationQueue)
	}

	return append([]*ffcapi.MinimalBlockInfo{txBlockInfo}, newConfirmationsWithoutTxBlock...), hasNewFork, nil
}

// ReconcileConfirmationsForTransaction is the public API for reconciling transaction confirmations.
// It delegates to the blockListener's internal reconciliation logic.
func (c *ethConnector) ReconcileConfirmationsForTransaction(ctx context.Context, txHash string, existingConfirmations []*ffcapi.MinimalBlockInfo, targetConfirmationCount uint64) (*ffcapi.ConfirmationMapUpdateResult, error) {
	return c.blockListener.reconcileConfirmationsForTransaction(ctx, txHash, existingConfirmations, targetConfirmationCount)
}<|MERGE_RESOLUTION|>--- conflicted
+++ resolved
@@ -14,11 +14,6 @@
 // See the License for the specific language governing permissions and
 // limitations under the License.
 
-<<<<<<< HEAD
-// Package ethereum implements confirmation reconciliation for Ethereum transactions.
-//
-=======
->>>>>>> 885471d2
 // The confirmation reconciler manages transaction confirmation queues by:
 // - Copying blocks from the canonical chain and the existing confirmation queue
 // - Detecting blockchain forks and rebuilding confirmation queues when necessary
