// Copyright © 2024 Kaleido, Inl.c.
//
// SPDX-License-Identifier: Apache-2.0
//
// Licensed under the Apache License, Version 2.0 (the "License");
// you may not use this file except in compliance with the License.
// You may obtain a copy of the License at
//
//     http://www.apache.org/licenses/LICENSE-2.0
//
// Unless required by applicable law or agreed to in writing, software
// distributed under the License is distributed on an "AS IS" BASIS,
// WITHOUT WARRANTIES OR CONDITIONS OF ANY KIND, either express or implied.
// See the License for the specific language governing permissions and
// limitations under the License.

package ethereum

import (
	"context"
	"encoding/json"
	"math/big"
	"sync"

	"github.com/hyperledger/firefly-common/pkg/fftypes"
	"github.com/hyperledger/firefly-common/pkg/i18n"
	"github.com/hyperledger/firefly-common/pkg/log"
	"github.com/hyperledger/firefly-evmconnect/internal/msgs"
	"github.com/hyperledger/firefly-signer/pkg/abi"
	"github.com/hyperledger/firefly-signer/pkg/ethtypes"
	"github.com/hyperledger/firefly-transaction-manager/pkg/ffcapi"
)

// listenerCheckpoint is our Ethereum specific custom options that can be specified when creating a listener
type listenerOptions struct {
	Methods []*abi.Entry `json:"methods,omitempty"` // An optional array of ABI methods. If specified and the input data for a transaction matches, the decoded inputs will be included in the event
	Signer  bool         `json:"signer,omitempty"`  // An optional boolean for whether to extract the signer of the transaction that emitted the event
}

// listenerCheckpoint is our Ethereum specific checkpoint structure
type listenerCheckpoint struct {
	Block            int64 `json:"block"`
	TransactionIndex int64 `json:"transactionIndex"`
	LogIndex         int64 `json:"logIndex"`
}

// listenerConfig is the configuration parsed from generic FFCAPI connector framework JSON, into our Ethereum specific options
type listenerConfig struct {
	name      string
	fromBlock string
	options   *listenerOptions
	filters   []*eventFilter
	signature string
}

// listener is the state we hold in memory for each individual listener that has been added
type listener struct {
	id              *fftypes.UUID
	c               *ethConnector
	es              *eventStream
	ee              *eventEnricher
	hwmMux          sync.Mutex // Protects checkpoint of an individual listener. May hold ES lock when taking this, must NOT attempt to obtain ES lock while holding this
	hwmBlock        int64
	config          listenerConfig
	removed         bool
	catchup         bool
	catchupLoopDone chan struct{}
}

type logFilterJSONRPC struct {
	FromBlock *ethtypes.HexInteger          `json:"fromBlock,omitempty"`
	ToBlock   *ethtypes.HexInteger          `json:"toBlock,omitempty"`
	Address   *ethtypes.Address0xHex        `json:"address,omitempty"`
	Topics    [][]ethtypes.HexBytes0xPrefix `json:"topics,omitempty"`
}

type logJSONRPC struct {
	Removed          bool                        `json:"removed"`
	LogIndex         *ethtypes.HexInteger        `json:"logIndex"`
	TransactionIndex *ethtypes.HexInteger        `json:"transactionIndex"`
	BlockNumber      *ethtypes.HexInteger        `json:"blockNumber"`
	TransactionHash  ethtypes.HexBytes0xPrefix   `json:"transactionHash"`
	BlockHash        ethtypes.HexBytes0xPrefix   `json:"blockHash"`
	Address          *ethtypes.Address0xHex      `json:"address"`
	Data             ethtypes.HexBytes0xPrefix   `json:"data"`
	Topics           []ethtypes.HexBytes0xPrefix `json:"topics"`
}

func (cp *listenerCheckpoint) LessThan(b ffcapi.EventListenerCheckpoint) bool {
	bcp := b.(*listenerCheckpoint)
	return cp.Block < bcp.Block ||
		(cp.Block == bcp.Block &&
			(cp.TransactionIndex < bcp.TransactionIndex ||
				(cp.TransactionIndex == bcp.TransactionIndex && (cp.LogIndex < bcp.LogIndex))))
}

func (l *listener) getInitialBlock(ctx context.Context, fromBlockInstruction string) (int64, error) {
	if fromBlockInstruction == ffcapi.FromBlockLatest || fromBlockInstruction == "" {
		// Get the latest block number of the chain
		chainHead, ok := l.c.blockListener.getHighestBlock(ctx)
		if !ok {
			return -1, i18n.NewError(ctx, msgs.MsgTimedOutQueryingChainHead)
		}
		return chainHead, nil
	}
	num, ok := new(big.Int).SetString(fromBlockInstruction, 0)
	if !ok {
		return -1, i18n.NewError(ctx, msgs.MsgInvalidFromBlock, fromBlockInstruction)
	}
	return num.Int64(), nil
}

func parseListenerOptions(ctx context.Context, o *fftypes.JSONAny) (*listenerOptions, error) {
	var options listenerOptions
	if o != nil {
		err := json.Unmarshal(o.Bytes(), &options)
		if err != nil {
			return nil, i18n.NewError(ctx, msgs.MsgInvalidListenerOptions, err)
		}
	}
	return &options, nil
}

func (l *listener) ensureHWM(ctx context.Context) error {
	l.hwmMux.Lock()
	defer l.hwmMux.Unlock()
	if l.hwmBlock < 0 {
		firstBlock, err := l.getInitialBlock(ctx, l.config.fromBlock)
		if err != nil {
			log.L(ctx).Errorf("Failed to initialize listener: %s", err)
			return err
		}
		// HWM is the configured fromBlock
		l.hwmBlock = firstBlock
	}
	return nil
}

func (l *listener) checkReadyForLeadPackOrRemoved(ctx context.Context) (bool, bool) {
	l.hwmMux.Lock()
	defer l.hwmMux.Unlock()
	// We do a dirty read of the head block (unless the caller has locked the eventStream Mutex, which
	// we support in the mutex hierarchy)
	headBlock := l.es.headBlock
	blockGap := headBlock - l.hwmBlock
	readyForLead := blockGap < l.c.catchupThreshold
	log.L(ctx).Debugf("Listener %s head=%d hwm=%d (gap=%d) readyForLead=%t", l.id, headBlock, l.hwmBlock, blockGap, readyForLead)
	return readyForLead, l.removed
}

// getHWMCheckpoint gets the point the event polling is up to for this listener.
// Note this intentionally does not account for dispatched events, as the parent framework ensures that
// this checkpoint is only persisted when there are no events in-flight pending dispatch for this listener,
// and the checkpoint for this listener is stale.
func (l *listener) getHWMCheckpoint() *listenerCheckpoint {
	l.hwmMux.Lock()
	defer l.hwmMux.Unlock()
	// Generate a checkpoint before the first transaction, in the high watermark block
	log.L(l.es.ctx).Debugf("HWM checkpoint block for '%s': %d", l.id, l.hwmBlock)
	return &listenerCheckpoint{
		Block:            l.hwmBlock,
		TransactionIndex: -1,
		LogIndex:         -1,
	}
}

func (l *listener) moveHWM(hwmBlock int64) {
	l.hwmMux.Lock()
	defer l.hwmMux.Unlock()
	if hwmBlock > l.hwmBlock {
		l.hwmBlock = hwmBlock
	}
}

// listenerCatchupLoop reads pages of blocks at a time, until it gets within the configured catchup-threshold
// of the head of the blockchain.
// Then it moves this listener into the head-set of listeners, which share a common filter, listening
// for new events to arrive at the head of the chain.
func (l *listener) listenerCatchupLoop() {
	defer close(l.catchupLoopDone)

	// Only filtering on a single listener
	ctx := log.WithLogField(l.es.ctx, "listener", l.id.String())
	al := l.es.buildAggregatedListener([]*listener{l})

	failCount := 0
	for {
		if l.c.doFailureDelay(ctx, failCount) {
			log.L(ctx).Debugf("Listener catchup loop loop exiting")
			return
		}

		readyForLead, removed := l.checkReadyForLeadPackOrRemoved(ctx)
		if removed {
			log.L(ctx).Infof("Listener removed during catchup")
			return
		}
		if readyForLead {
			// We're done with catchup for this listener - it can join the main group
			l.es.rejoinLeadGroup(l)
			log.L(ctx).Infof("Listener completed catchup, and rejoined lead group")
			return
		}

		fromBlock := l.hwmBlock
		toBlock := l.hwmBlock + l.c.catchupPageSize - 1
		events, err := l.es.getBlockRangeEvents(ctx, al, fromBlock, toBlock)
		if err != nil {
			if l.c.catchupDownscaleRegex.String() != "" && l.c.catchupDownscaleRegex.MatchString(err.Error()) {
				log.L(ctx).Warnf("Failed to query block range fromBlock=%d toBlock=%d. Error %s matches configured downscale regex, catchup page size will automatically be reduced", fromBlock, toBlock, err.Error())
				if l.c.catchupPageSize > 1 {
					l.c.catchupPageSize /= 2

					if l.c.catchupPageSize < 20 {
						log.L(ctx).Warnf("Catchup page size auto-reduced to extremely low value %d. The connector may never catch up with the head of the chain.", l.c.catchupPageSize)
					}
				}
			} else {
				log.L(ctx).Errorf("Failed to query block range fromBlock=%d toBlock=%d: %s", fromBlock, toBlock, err)
				failCount++
			}
			continue
		}
		log.L(ctx).Infof("Listener catchup fromBlock=%d toBlock=%d events=%d", fromBlock, toBlock, len(events))

		for _, event := range events {
			log.L(ctx).Debugf("Detected event %s (listener catchup)", event.Event)
			select {
			case l.es.events <- event:
			case <-l.es.ctx.Done():
				log.L(ctx).Infof("Listener catchup loop exiting as stream is stopping")
				return
			}
		}
		l.hwmMux.Lock()
		l.hwmBlock = toBlock + 1
		l.hwmMux.Unlock()
		failCount = 0 // Reset on success
	}
}

func (l *listener) filterEnrichEthLog(ctx context.Context, f *eventFilter, ethLog *logJSONRPC) (*ffcapi.ListenerEvent, bool, error) {

	// Check the block for this event is at our high water mark, as we might have rewound for other listeners
	blockNumber := ethLog.BlockNumber.BigInt().Int64()
	transactionIndex := ethLog.TransactionIndex.BigInt().Int64()
	logIndex := ethLog.LogIndex.BigInt().Int64()
	if blockNumber < l.hwmBlock {
		log.L(ctx).Debugf("Listener %s already delivered event '%s' hwm=%d", l.id, getEventProtoID(blockNumber, transactionIndex, logIndex), l.hwmBlock)
		return nil, false, nil
	}

	e, matched, _, err := l.ee.filterEnrichEthLog(ctx, f, ethLog)
	if !matched || err != nil {
		return nil, false, err
	}

<<<<<<< HEAD
	e.ID.ListenerID = l.id
=======
	log.L(ctx).Infof("Listener %s detected event '%s'", l.id, protoID)
	data := l.decodeLogData(ctx, f.Event, ethLog.Topics, ethLog.Data)

	info := eventInfo{
		logJSONRPC: *ethLog,
	}

	var timestamp *fftypes.FFTime
	if l.c.eventBlockTimestamps {
		bi, err := l.c.blockListener.getBlockInfoByHash(ctx, ethLog.BlockHash.String())
		if bi == nil || err != nil {
			log.L(ctx).Errorf("Failed to get block info timestamp for block '%s': %v", ethLog.BlockHash, err)
			return nil, false, err // This is an error condition, rather than just something we cannot enrich
		}
		timestamp = fftypes.UnixTime(bi.Timestamp.BigInt().Int64())
	}

	if len(l.config.options.Methods) > 0 || l.config.options.Signer {
		txInfo, err := l.c.getTransactionInfo(ctx, ethLog.TransactionHash)
		if txInfo == nil || err != nil {
			if txInfo == nil {
				log.L(ctx).Errorf("Failed to get transaction info for TX '%s': transaction hash not found", ethLog.TransactionHash)
			} else {
				log.L(ctx).Errorf("Failed to get transaction info for TX '%s': %v", ethLog.TransactionHash, err)
			}
			return nil, false, err // This is an error condition, rather than just something we cannot enrich
		}
		if l.config.options.Signer {
			info.InputSigner = txInfo.From
		}
		if len(l.config.options.Methods) > 0 {
			l.matchMethod(ctx, l.config.options.Methods, txInfo, &info)
		}
	}

	signature := f.Signature
>>>>>>> 3f1f0782
	return &ffcapi.ListenerEvent{
		Checkpoint: &listenerCheckpoint{
			Block:            blockNumber,
			TransactionIndex: transactionIndex,
			LogIndex:         logIndex,
		},
		Event: e,
	}, true, nil
}<|MERGE_RESOLUTION|>--- conflicted
+++ resolved
@@ -239,7 +239,7 @@
 	}
 }
 
-func (l *listener) filterEnrichEthLog(ctx context.Context, f *eventFilter, ethLog *logJSONRPC) (*ffcapi.ListenerEvent, bool, error) {
+func (l *listener) filterEnrichEthLog(ctx context.Context, f *eventFilter, methods []*abi.Entry, ethLog *logJSONRPC) (*ffcapi.ListenerEvent, bool, error) {
 
 	// Check the block for this event is at our high water mark, as we might have rewound for other listeners
 	blockNumber := ethLog.BlockNumber.BigInt().Int64()
@@ -250,51 +250,12 @@
 		return nil, false, nil
 	}
 
-	e, matched, _, err := l.ee.filterEnrichEthLog(ctx, f, ethLog)
+	e, matched, _, err := l.ee.filterEnrichEthLog(ctx, f, methods, ethLog)
 	if !matched || err != nil {
 		return nil, false, err
 	}
 
-<<<<<<< HEAD
 	e.ID.ListenerID = l.id
-=======
-	log.L(ctx).Infof("Listener %s detected event '%s'", l.id, protoID)
-	data := l.decodeLogData(ctx, f.Event, ethLog.Topics, ethLog.Data)
-
-	info := eventInfo{
-		logJSONRPC: *ethLog,
-	}
-
-	var timestamp *fftypes.FFTime
-	if l.c.eventBlockTimestamps {
-		bi, err := l.c.blockListener.getBlockInfoByHash(ctx, ethLog.BlockHash.String())
-		if bi == nil || err != nil {
-			log.L(ctx).Errorf("Failed to get block info timestamp for block '%s': %v", ethLog.BlockHash, err)
-			return nil, false, err // This is an error condition, rather than just something we cannot enrich
-		}
-		timestamp = fftypes.UnixTime(bi.Timestamp.BigInt().Int64())
-	}
-
-	if len(l.config.options.Methods) > 0 || l.config.options.Signer {
-		txInfo, err := l.c.getTransactionInfo(ctx, ethLog.TransactionHash)
-		if txInfo == nil || err != nil {
-			if txInfo == nil {
-				log.L(ctx).Errorf("Failed to get transaction info for TX '%s': transaction hash not found", ethLog.TransactionHash)
-			} else {
-				log.L(ctx).Errorf("Failed to get transaction info for TX '%s': %v", ethLog.TransactionHash, err)
-			}
-			return nil, false, err // This is an error condition, rather than just something we cannot enrich
-		}
-		if l.config.options.Signer {
-			info.InputSigner = txInfo.From
-		}
-		if len(l.config.options.Methods) > 0 {
-			l.matchMethod(ctx, l.config.options.Methods, txInfo, &info)
-		}
-	}
-
-	signature := f.Signature
->>>>>>> 3f1f0782
 	return &ffcapi.ListenerEvent{
 		Checkpoint: &listenerCheckpoint{
 			Block:            blockNumber,
